--- conflicted
+++ resolved
@@ -31,14 +31,49 @@
 
    Takes an environment, a configuration and a program, and returns a configuration as a result. The
    environment is used to locate a label to jump to (via method env#labeled <label_name>)
-<<<<<<< HEAD
-*)                         
-let rec eval env conf prog = failwith "Not yet implemented"
-=======
 *)                                                  
-let rec eval env ((cstack, stack, ((st, i, o) as c)) as conf) prg = failwith "Not implemented"
->>>>>>> 40f45c35
-
+let rec eval env cfg prg =
+  match prg with
+  | [] -> cfg
+  | instr::prg_tail ->
+    let (cstack, stack, config) = cfg in
+    let (state, input, output) = config in
+    match instr with
+    | BINOP op ->
+      let (x::y::stack_tail) = stack in
+      eval env (cstack,  Expr.to_func op y x ::stack_tail, config) prg_tail
+    | CONST c -> eval env (cstack, c::stack, config) prg_tail
+    | READ -> 
+      let (i::input_tail) = input in 
+      eval env (cstack, i::stack, (state, input_tail, output)) prg_tail
+    | WRITE -> 
+      let (s::stack_tail) = stack in 
+      eval env (cstack, stack_tail, (state, input, output @ [s])) prg_tail
+    | LD x -> eval env (cstack, (State.eval state x)::stack, config) prg_tail
+    | ST x -> 
+      let (s::stack_tail) = stack in
+      eval env (cstack, stack_tail, ((State.update x s state), input, output)) prg_tail
+    | LABEL _ -> eval env cfg prg_tail
+    | JMP label -> eval env cfg (env#labeled label)
+    | CJMP (cond, label)  -> 
+      let (s::stack_tail) = stack in
+      let x = match cond with
+      | "nz" -> s <> 0
+      | "z" -> s = 0 
+      in eval env (cstack, stack_tail, config) (if (x) then (env#labeled label) else prg_tail)
+    | CALL (f, _, _) -> eval env ((prg_tail, state)::cstack, stack, config) @@ env#labeled f
+    | BEGIN (_, args, xs) ->
+      let rec get_args state = function
+        | a::args, z::stack -> let state', stack' = get_args state (args, stack)
+        in State.update a z state', stack'
+        | [], stack -> state, stack
+      in let state', stack' = get_args (State.enter state @@ args @ xs) (args, stack)
+      in eval env (cstack, stack', (state', input, output)) prg_tail
+    | END | RET _ ->
+      match cstack with
+      | (prog, s)::cstack' ->
+        eval env (cstack', stack, (State.leave state s, input, output)) prog
+      | [] -> cfg
 (* Top-level evaluation
 
      val run : prg -> int list -> int list
@@ -62,8 +97,49 @@
    Takes a program in the source language and returns an equivalent program for the
    stack machine
 *)
-<<<<<<< HEAD
-let compile p = failwith "Not yet implemented"
-=======
-let compile (defs, p) = failwith "Not implemented"
->>>>>>> 40f45c35
+let env = object 
+    val mutable id = 0
+    method next_label = 
+      id <- (id + 1);
+      "L" ^ string_of_int id
+end
+
+let rec comp_expr e = 
+    match e with
+    | Expr.Const n -> [CONST n]
+    | Expr.Var x -> [LD x]
+    | Expr.Binop (op, left_e, right_e) -> comp_expr left_e @ comp_expr right_e @ [BINOP op]
+    | Expr.Call (f, exprs) -> List.fold_left (fun ac e -> comp_expr e @ ac) [] exprs @ [CALL (f, List.length exprs, false)]
+
+let compile (defs, st) = 
+  let rec compile' st =
+    match st with
+    | Stmt.Assign (x, e) -> (comp_expr e) @ [ST x]
+    | Stmt.Read x -> [READ] @ [ST x]
+    | Stmt.Write e -> (comp_expr e) @ [WRITE]
+    | Stmt.Seq (left_st, right_st) -> (compile' left_st) @ (compile' right_st)
+    | Stmt.Skip -> []
+    | Stmt.If (e, s1, s2) ->
+      let else_label = env#next_label in
+      let end_label = env#next_label in
+      let current_case = compile' s1 in
+      let last_case = compile' s2 in
+      (comp_expr e @ [CJMP ("z", else_label)] @ current_case @ [JMP end_label] @ [LABEL else_label] @ last_case @ [LABEL end_label])
+    | Stmt.While (e, s) ->
+      let end_label = env#next_label in
+      let loop_label = env#next_label in
+      let body = compile' s in
+      ([JMP end_label] @ [LABEL loop_label] @ body @ [LABEL end_label] @ comp_expr e @ [CJMP ("nz", loop_label)])
+    | Stmt.Repeat (e, s) ->
+      let loop_label = env#next_label in
+      let body = compile' s in
+      ([LABEL loop_label] @ body @ comp_expr e @ [CJMP ("z", loop_label)])
+    | Stmt.Return e -> (
+      match e with
+      | None -> [RET false]
+      | Some e -> comp_expr e @ [RET true]
+    )
+    | Stmt.Call (name, args) -> 
+      List.concat (List.map comp_expr args) @ [CALL (name, List.length args, true)] in
+      let compile_def (name, (args, locals, body)) = [LABEL name; BEGIN (name, args, locals)] @ compile' body @ [END] in
+      (compile' st @ [END] @ List.concat (List.map compile_def defs))