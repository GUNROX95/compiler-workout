--- conflicted
+++ resolved
@@ -6,13 +6,9 @@
     (object
        inherit Matcher.t s
        inherit Util.Lexers.decimal s
-<<<<<<< HEAD
-       inherit Util.Lexers.ident ["read"; "write"; "skip"; (* some other keywords *)] s
-=======
        inherit Util.Lexers.string s
        inherit Util.Lexers.char   s
        inherit Util.Lexers.ident ["skip"; "if"; "then"; "else"; "elif"; "fi"; "while"; "do"; "od"; "repeat"; "until"; "for"; "fun"; "local"; "return"; "length"] s
->>>>>>> e66732ae
        inherit Util.Lexers.skip [
 	 Matcher.Skip.whitespaces " \t\n";
 	 Matcher.Skip.lineComment "--";
