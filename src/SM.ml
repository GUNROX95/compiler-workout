open GT       
open Language
       
(* The type for the stack machine instructions *)
@type insn =
(* binary operator                 *) | BINOP   of string
(* put a constant on the stack     *) | CONST   of int
(* put a string on the stack       *) | STRING  of string                      
(* load a variable to the stack    *) | LD      of string
(* store a variable from the stack *) | ST      of string
(* store in an array               *) | STA     of string * int
(* a label                         *) | LABEL   of string
(* unconditional jump              *) | JMP     of string
(* conditional jump                *) | CJMP    of string * string
(* begins procedure definition     *) | BEGIN   of string * string list * string list
(* end procedure definition        *) | END
(* calls a function/procedure      *) | CALL    of string * int * bool
(* returns from a function         *) | RET     of bool with show
                                                   
(* The type for the stack machine program *)
type prg = insn list
                            
(* The type for the stack machine configuration: control stack, stack and configuration from statement
   interpreter
*)
type config = (prg * State.t) list * Value.t list * Expr.config

(* Stack machine interpreter

     val eval : env -> config -> prg -> config

   Takes an environment, a configuration and a program, and returns a configuration as a result. The
   environment is used to locate a label to jump to (via method env#labeled <label_name>)
<<<<<<< HEAD
*)                         
let rec eval env conf prog = failwith "Not yet implemented"
=======
*)
let split n l =
  let rec unzip (taken, rest) = function
  | 0 -> (List.rev taken, rest)
  | n -> let h::tl = rest in unzip (h::taken, tl) (n-1)
  in
  unzip ([], l) n
        
let rec eval env ((cstack, stack, ((st, i, o) as c)) as conf) prg = failwith "Not implemented"
>>>>>>> e66732ae

(* Top-level evaluation

     val run : prg -> int list -> int list

   Takes a program, an input stream, and returns an output stream this program calculates
*)
let run p i =
  let module M = Map.Make (String) in
  let rec make_map m = function
  | []              -> m
  | (LABEL l) :: tl -> make_map (M.add l tl m) tl
  | _ :: tl         -> make_map m tl
  in
  let m = make_map M.empty p in
  let (_, _, (_, _, o)) =
    eval
      (object
         method is_label l = M.mem l m
         method labeled l = M.find l m
         method builtin (cstack, stack, (st, i, o)) f n p =
           let f = match f.[0] with 'L' -> String.sub f 1 (String.length f - 1) | _ -> f in
           let args, stack' = split n stack in
           let (st, i, o, r) = Language.Builtin.eval (st, i, o, None) (List.rev args) f in
           let stack'' = if p then stack' else let Some r = r in r::stack' in
           Printf.printf "Builtin: %s\n";
           (cstack, stack'', (st, i, o))
       end
      )
      ([], [], (State.empty, i, []))
      p
  in
  o

(* Stack machine compiler

     val compile : Language.t -> prg

   Takes a program in the source language and returns an equivalent program for the
   stack machine
*)
<<<<<<< HEAD
let compile p = failwith "Not yet implemented"
=======
let compile (defs, p) = failwith "Not implemented"
>>>>>>> e66732ae
<|MERGE_RESOLUTION|>--- conflicted
+++ resolved
@@ -31,10 +31,6 @@
 
    Takes an environment, a configuration and a program, and returns a configuration as a result. The
    environment is used to locate a label to jump to (via method env#labeled <label_name>)
-<<<<<<< HEAD
-*)                         
-let rec eval env conf prog = failwith "Not yet implemented"
-=======
 *)
 let split n l =
   let rec unzip (taken, rest) = function
@@ -43,8 +39,44 @@
   in
   unzip ([], l) n
         
-let rec eval env ((cstack, stack, ((st, i, o) as c)) as conf) prg = failwith "Not implemented"
->>>>>>> e66732ae
+let rec eval env cfg prg =
+  match prg with
+  | [] -> cfg
+  | instr::p_tail ->
+    let (cstack, stack, config) = cfg in
+    let (st, i, o) = config in
+    match instr with
+    | BINOP op ->
+      let (x::y::s_tail) = stack in
+      eval env (cstack,  (Value.of_int (Expr.binop op (Value.to_int y) (Value.to_int x))) :: s_tail, config) p_tail
+    | CONST c -> eval env (cstack, (Value.of_int c)::stack, config) p_tail
+    | STRING s -> eval env (cstack, (Value.of_string s)::stack, config) p_tail
+    | LD x -> eval env (cstack, (State.eval st x)::stack, config) p_tail
+    | ST x -> 
+      let (s::s_tail) = stack in
+      eval env (cstack, s_tail, ((State.update x s st), i, o)) p_tail
+    | STA (x, n) -> let v::ind, stack' = split (n + 1) stack in eval env (cstack, stack', (Language.Stmt.update st x v (List.rev ind), i, o)) p_tail
+    | LABEL _ -> eval env cfg p_tail
+    | JMP label -> eval env cfg (env#labeled label)
+    | CJMP (cond, label)  -> 
+      let (s::s_tail) = stack in
+      let x = match cond with
+      | "nz" -> Value.to_int s <> 0
+      | "z" -> Value.to_int s = 0 
+      in eval env (cstack, s_tail, config) (if (x) then (env#labeled label) else p_tail)
+    | CALL (f, n, p) -> if env#is_label f then eval env ((p_tail, st)::cstack, stack, config) (env#labeled f) else eval env (env#builtin cfg f n p) p_tail
+    | BEGIN (_, args, xs) ->
+      let rec get_args st = function
+        | a::args, z::stack -> let st', stack' = get_args st (args, stack)
+        in State.update a z st', stack'
+        | [], stack -> st, stack
+      in let st', stack' = get_args (State.enter st @@ args @ xs) (args, stack)
+      in eval env (cstack, stack', (st', i, o)) p_tail
+    | END | RET _ ->
+      match cstack with
+      | (prog, s)::cstack' ->
+        eval env (cstack', stack, (State.leave st s, i, o)) prog
+      | [] -> cfg
 
 (* Top-level evaluation
 
@@ -79,6 +111,24 @@
   in
   o
 
+let rec compile_expr expr = 
+  match expr with
+  | Expr.Const c -> [CONST c]
+  | Expr.Var x -> [LD x]
+  | Expr.String s -> [STRING s]
+  | Expr.Array arr -> List.flatten (List.map compile_expr arr) @ [CALL ("$array", List.length arr, false)]
+  | Expr.Elem (arr, i) -> compile_expr arr @ compile_expr i @ [CALL ("$elem", 2, false)]
+  | Expr.Length t -> compile_expr t @ [CALL ("$length", 1, false)]
+  | Expr.Binop (op, left_expr, right_expr) -> compile_expr left_expr @ compile_expr right_expr @ [BINOP op]
+  | Expr.Call (f, exprs) -> List.fold_left (fun ac e -> compile_expr e @ ac) [] exprs @ [CALL ("L" ^ f, List.length exprs, false)]
+
+let env = object 
+  val mutable id = 0
+  method next_label = 
+    id <- (id + 1);
+    "L" ^ string_of_int id
+end
+
 (* Stack machine compiler
 
      val compile : Language.t -> prg
@@ -86,8 +136,34 @@
    Takes a program in the source language and returns an equivalent program for the
    stack machine
 *)
-<<<<<<< HEAD
-let compile p = failwith "Not yet implemented"
-=======
-let compile (defs, p) = failwith "Not implemented"
->>>>>>> e66732ae
+let compile (defs, p) = 
+  let rec compile' p =
+    match p with
+    | Stmt.Assign (x, [], e) -> compile_expr e @ [ST x]
+    | Stmt.Assign (x, is, e) -> List.flatten (List.map compile_expr (is @ [e])) @ [STA (x, List.length is)]
+    | Stmt.Seq (l_st, r_st) -> (compile' l_st) @ (compile' r_st)
+    | Stmt.Skip -> []
+    | Stmt.If (e, s1, s2) ->
+      let else_label = env#next_label in
+      let end_label = env#next_label in
+      let current_case = compile' s1 in
+      let last_case = compile' s2 in
+      (compile_expr e @ [CJMP ("z", else_label)] @ current_case @ [JMP end_label] @ [LABEL else_label] @ last_case @ [LABEL end_label])
+    | Stmt.While (e, s) ->
+      let end_label = env#next_label in
+      let loop_label = env#next_label in
+      let body = compile' s in
+      ([JMP end_label] @ [LABEL loop_label] @ body @ [LABEL end_label] @ compile_expr e @ [CJMP ("nz", loop_label)])
+    | Stmt.Repeat (e, s) ->
+      let loop_label = env#next_label in
+      let body = compile' s in
+      ([LABEL loop_label] @ body @ compile_expr e @ [CJMP ("z", loop_label)])
+    | Stmt.Return e -> (
+      match e with
+      | None -> [RET false]
+      | Some expr -> compile_expr expr @ [RET true]
+    )
+    | Stmt.Call (name, args) -> 
+      List.concat (List.map compile_expr args) @ [CALL ("L" ^ name, List.length args, true)] in
+      let compile_def (name, (args, locals, body)) = [LABEL ("L" ^ name); BEGIN (name, args, locals)] @ compile' body @ [END] in
+      (compile' p @ [END] @ List.concat (List.map compile_def defs))