(* Opening a library for generic programming (https://github.com/dboulytchev/GT).
   The library provides "@type ..." syntax extension and plugins like show, etc.
*)
open GT

(* Opening a library for combinator-based syntax analysis *)
open Ostap
open Combinators

(* Values *)
module Value =
  struct

    @type t = Int of int | String of string | Array of t list | Sexp of string * t list with show

    let to_int = function 
    | Int n -> n 
    | _ -> failwith "int value expected"

    let to_string = function 
    | String s -> s 
    | _ -> failwith "string value expected"

    let to_array = function
    | Array a -> a
    | _       -> failwith "array value expected"

    let sexp   s vs = Sexp (s, vs)
    let of_int    n = Int    n
    let of_string s = String s
    let of_array  a = Array  a

    let tag_of = function
    | Sexp (t, _) -> t
    | _ -> failwith "symbolic expression expected"

    let update_string s i x = String.init (String.length s) (fun j -> if j = i then x else s.[j])
    let update_array  a i x = List.init   (List.length a)   (fun j -> if j = i then x else List.nth a j)

  end
       
(* States *)
module State =
  struct
                                                                
    (* State: global state, local state, scope variables *)
    type t =
    | G of (string -> Value.t)
    | L of string list * (string -> Value.t) * t

    (* Undefined state *)
    let undefined x = failwith (Printf.sprintf "Undefined variable: %s" x)

    (* Bind a variable to a value in a state *)
    let bind x v s = fun y -> if x = y then v else s y 

    (* Empty state *)
    let empty = G undefined

    (* Update: non-destructively "modifies" the state s by binding the variable x 
       to value v and returns the new state w.r.t. a scope
    *)
    let update x v s =
      let rec inner = function
      | G s -> G (bind x v s)
      | L (scope, s, enclosing) ->
         if List.mem x scope then L (scope, bind x v s, enclosing) else L (scope, s, inner enclosing)
      in
      inner s

    (* Evals a variable in a state w.r.t. a scope *)
    let rec eval s x =
      match s with
      | G s -> s x
      | L (scope, s, enclosing) -> if List.mem x scope then s x else eval enclosing x

    (* Creates a new scope, based on a given state *)
    let rec enter st xs =
      match st with
      | G _         -> L (xs, undefined, st)
      | L (_, _, e) -> enter e xs

    (* Drops a scope *)
    let leave st st' =
      let rec get = function
      | G _ as st -> st
      | L (_, _, e) -> get e
      in
      let g = get st in
      let rec recurse = function
      | L (scope, s, e) -> L (scope, s, recurse e)
      | G _             -> g
      in
      recurse st'

    (* Push a new local scope *)
    let push st s xs = L (xs, s, st)

    (* Drop a local scope *)
    let drop (L (_, _, e)) = e
                               
  end

(* Builtins *)
module Builtin =
  struct
      
    let eval (st, i, o, _) args = function
    | "read"     -> (match i with z::i' -> (st, i', o, Some (Value.of_int z)) | _ -> failwith "Unexpected end of input")
    | "write"    -> (st, i, o @ [Value.to_int @@ List.hd args], None)
    | ".elem"    -> let [b; j] = args in
                    (st, i, o, let i = Value.to_int j in
                               Some (match b with
                                     | Value.String   s  -> Value.of_int @@ Char.code s.[i]
                                     | Value.Array    a  -> List.nth a i
                                     | Value.Sexp (_, a) -> List.nth a i
                               )
                    )         
    | ".length"  -> (st, i, o, Some (Value.of_int (match List.hd args with Value.Array a -> List.length a | Value.String s -> String.length s)))
    | ".array"   -> (st, i, o, Some (Value.of_array args))
    | "isArray"  -> let [a] = args in (st, i, o, Some (Value.of_int @@ match a with Value.Array  _ -> 1 | _ -> 0))
    | "isString" -> let [a] = args in (st, i, o, Some (Value.of_int @@ match a with Value.String _ -> 1 | _ -> 0))                     
       
  end
    
(* Simple expressions: syntax and semantics *)
module Expr =
  struct
    
    (* The type for expressions. Note, in regular OCaml there is no "@type..." 
       notation, it came from GT. 
    *)
    @type t =
    (* integer constant   *) | Const  of int
    (* array              *) | Array  of t list
    (* string             *) | String of string
    (* S-expressions      *) | Sexp   of string * t list
    (* variable           *) | Var    of string
    (* binary operator    *) | Binop  of string * t * t
    (* element extraction *) | Elem   of t * t
    (* length             *) | Length of t 
    (* function call      *) | Call   of string * t list with show

    (* Available binary operators:
        !!                   --- disjunction
        &&                   --- conjunction
        ==, !=, <=, <, >=, > --- comparisons
        +, -                 --- addition, subtraction
        *, /, %              --- multiplication, division, reminder
    *)

    (* The type of configuration: a state, an input stream, an output stream, an optional value *)
    type config = State.t * int list * int list * Value.t option
                                                            
    (* Expression evaluator

          val eval : env -> config -> t -> int * config


       Takes an environment, a configuration and an expresion, and returns another configuration. The 
       environment supplies the following method

           method definition : env -> string -> int list -> config -> config

<<<<<<< HEAD
          val eval : state -> t -> int
 
       Takes a state and an expression, and returns the value of the expression in 
       the given state.
    *)                                                       
    let eval st expr = failwith "Not yet implemented"

=======
       which takes an environment (of the same type), a name of the function, a list of actual parameters and a configuration, 
       an returns a pair: the return value for the call and the resulting configuration
    *)                                                       
    let to_func op =
      let bti   = function true -> 1 | _ -> 0 in
      let itb b = b <> 0 in
      let (|>) f g   = fun x y -> f (g x y) in
      match op with
      | "+"  -> (+)
      | "-"  -> (-)
      | "*"  -> ( * )
      | "/"  -> (/)
      | "%"  -> (mod)
      | "<"  -> bti |> (< )
      | "<=" -> bti |> (<=)
      | ">"  -> bti |> (> )
      | ">=" -> bti |> (>=)
      | "==" -> bti |> (= )
      | "!=" -> bti |> (<>)
      | "&&" -> fun x y -> bti (itb x && itb y)
      | "!!" -> fun x y -> bti (itb x || itb y)
      | _    -> failwith (Printf.sprintf "Unknown binary operator %s" op)    
    
    let rec eval env ((st, i, o, r) as conf) expr = failwith "Not implemented"
    and eval_list env conf xs =
      let vs, (st, i, o, _) =
        List.fold_left
          (fun (acc, conf) x ->
            let (_, _, _, Some v) as conf = eval env conf x in
            v::acc, conf
          )
          ([], conf)
          xs
      in
      (st, i, o, List.rev vs)
         
>>>>>>> dcf275fd
    (* Expression parser. You can use the following terminals:

         IDENT   --- a non-empty identifier a-zA-Z[a-zA-Z0-9_]* as a string
         DECIMAL --- a decimal constant [0-9]+ as a string                                                                                                                  
    *)
    ostap (                                      
<<<<<<< HEAD
      parse: empty {failwith "Not yet implemented"}
=======
      parse: empty {failwith "Not implemented"}
>>>>>>> dcf275fd
    )
    
  end
                    
(* Simple statements: syntax and sematics *)
module Stmt =
  struct

    (* Patterns in statements *)
    module Pattern =
      struct

        (* The type for patterns *)
        @type t =
        (* wildcard "-"     *) | Wildcard
        (* S-expression     *) | Sexp   of string * t list
        (* identifier       *) | Ident  of string
        with show, foldl

        (* Pattern parser *)                                 
        ostap (
          parse: empty {failwith "Not implemented"}
        )
        
        let vars p =
          transform(t) (object inherit [string list] @t[foldl] method c_Ident s _ name = name::s end) [] p
        
      end
        
    (* The type for statements *)
    @type t =
    (* assignment                       *) | Assign of string * Expr.t list * Expr.t
    (* composition                      *) | Seq    of t * t 
    (* empty statement                  *) | Skip
    (* conditional                      *) | If     of Expr.t * t * t
    (* loop with a pre-condition        *) | While  of Expr.t * t
<<<<<<< HEAD
    (* loop with a post-condition       *) (* add yourself *)  with show
                                                                    
    (* The type of configuration: a state, an input stream, an output stream *)
    type config = Expr.state * int list * int list 

=======
    (* loop with a post-condition       *) | Repeat of t * Expr.t
    (* pattern-matching                 *) | Case   of Expr.t * (Pattern.t * t) list
    (* return statement                 *) | Return of Expr.t option
    (* call a procedure                 *) | Call   of string * Expr.t list 
    (* leave a scope                    *) | Leave  with show
                                                                                   
>>>>>>> dcf275fd
    (* Statement evaluator

         val eval : env -> config -> t -> config

       Takes an environment, a configuration and a statement, and returns another configuration. The 
       environment is the same as for expressions
    *)
<<<<<<< HEAD
    let rec eval conf stmt = failwith "Not yet implemented"
                               
    (* Statement parser *)
    ostap (
      parse: empty {failwith "Not yet implemented"}
=======
    let update st x v is =
      let rec update a v = function
      | []    -> v           
      | i::tl ->
          let i = Value.to_int i in
          (match a with
           | Value.String s when tl = [] -> Value.String (Value.update_string s i (Char.chr @@ Value.to_int v))
           | Value.Array a               -> Value.Array  (Value.update_array  a i (update (List.nth a i) v tl))
          ) 
      in
      State.update x (match is with [] -> v | _ -> update (State.eval st x) v is) st

    let rec eval env ((st, i, o, r) as conf) k stmt = failwith "Not implemented"
                                                        
    (* Statement parser *)
    ostap (
      parse: empty {failwith "Not implemented"}
>>>>>>> dcf275fd
    )
      
  end

(* Function and procedure definitions *)
module Definition =
  struct

    (* The type for a definition: name, argument list, local variables, body *)
    type t = string * (string list * string list * Stmt.t)

    ostap (
      arg  : IDENT;
      parse: %"fun" name:IDENT "(" args:!(Util.list0 arg) ")"
         locs:(%"local" !(Util.list arg))?
        "{" body:!(Stmt.parse) "}" {
        (name, (args, (match locs with None -> [] | Some l -> l), body))
      }
    )

  end
    
(* The top-level definitions *)

(* The top-level syntax category is a pair of definition list and statement (program body) *)
type t = Definition.t list * Stmt.t    

(* Top-level evaluator

     eval : t -> int list -> int list

   Takes a program and its input stream, and returns the output stream
*)
let eval (defs, body) i =
  let module M = Map.Make (String) in
  let m          = List.fold_left (fun m ((name, _) as def) -> M.add name def m) M.empty defs in  
  let _, _, o, _ =
    Stmt.eval
      (object
         method definition env f args ((st, i, o, r) as conf) =
           try
             let xs, locs, s      =  snd @@ M.find f m in
             let st'              = List.fold_left (fun st (x, a) -> State.update x a st) (State.enter st (xs @ locs)) (List.combine xs args) in
             let st'', i', o', r' = Stmt.eval env (st', i, o, r) Stmt.Skip s in
             (State.leave st'' st, i', o', r')
           with Not_found -> Builtin.eval conf args f
       end)
      (State.empty, i, [], None)
      Stmt.Skip
      body
  in
  o

(* Top-level parser *)
let parse = ostap (!(Definition.parse)* !(Stmt.parse))<|MERGE_RESOLUTION|>--- conflicted
+++ resolved
@@ -7,6 +7,12 @@
 open Ostap
 open Combinators
 
+let list_initial n f =
+  let rec init' i n f =
+    if i >= n then []
+    else (f i) :: (init' (i + 1) n f)
+in init' 0 n f
+
 (* Values *)
 module Value =
   struct
@@ -35,7 +41,7 @@
     | _ -> failwith "symbolic expression expected"
 
     let update_string s i x = String.init (String.length s) (fun j -> if j = i then x else s.[j])
-    let update_array  a i x = List.init   (List.length a)   (fun j -> if j = i then x else List.nth a j)
+    let update_array  a i x = list_initial   (List.length a)   (fun j -> if j = i then x else List.nth a j)
 
   end
        
@@ -162,39 +168,56 @@
 
            method definition : env -> string -> int list -> config -> config
 
-<<<<<<< HEAD
-          val eval : state -> t -> int
- 
-       Takes a state and an expression, and returns the value of the expression in 
-       the given state.
-    *)                                                       
-    let eval st expr = failwith "Not yet implemented"
-
-=======
        which takes an environment (of the same type), a name of the function, a list of actual parameters and a configuration, 
        an returns a pair: the return value for the call and the resulting configuration
     *)                                                       
-    let to_func op =
-      let bti   = function true -> 1 | _ -> 0 in
-      let itb b = b <> 0 in
-      let (|>) f g   = fun x y -> f (g x y) in
-      match op with
-      | "+"  -> (+)
-      | "-"  -> (-)
-      | "*"  -> ( * )
-      | "/"  -> (/)
-      | "%"  -> (mod)
-      | "<"  -> bti |> (< )
-      | "<=" -> bti |> (<=)
-      | ">"  -> bti |> (> )
-      | ">=" -> bti |> (>=)
-      | "==" -> bti |> (= )
-      | "!=" -> bti |> (<>)
-      | "&&" -> fun x y -> bti (itb x && itb y)
-      | "!!" -> fun x y -> bti (itb x || itb y)
-      | _    -> failwith (Printf.sprintf "Unknown binary operator %s" op)    
+    let binop oper l r =
+      match oper with
+      | "+" -> l + r
+      | "-" -> l - r
+      | "*" -> l * r
+      | "/" -> l / r
+      | "%" -> l mod r
+      | ">" -> if (l > r) then 1 else 0
+      | "<" -> if (l < r) then 1 else 0
+      | "<=" -> if (l <= r) then 1 else 0
+      | ">=" -> if (l >= r) then 1 else 0
+      | "==" -> if (l = r) then 1 else 0
+      | "!=" -> if (l <> r) then 1 else 0
+      | "&&" -> if ((l <> 0) && (r <> 0)) then 1 else 0
+      | "!!" -> if ((l <> 0) || (r <> 0)) then 1 else 0  
     
-    let rec eval env ((st, i, o, r) as conf) expr = failwith "Not implemented"
+    let rec eval env ((st, i, o, r) as conf) expr =
+      match expr with
+      | Const n -> (st, i, o, Some (Value.of_int n))
+      | Var x -> (st, i, o, Some (State.eval st x))
+      | String s -> (st, i, o, Some (Value.of_string s))
+      | Array xs -> 
+        let (st, i, o, vs) = eval_list env conf xs in 
+        env#definition env ".array" vs (st, i, o, None)
+      | Sexp (t, xs) -> 
+        let (st, i, o, vs) = eval_list env conf xs in 
+        (st, i, o, Some (Value.Sexp (t, vs)))
+      | Elem (x, i) -> 
+        let (st, i, o, args) = eval_list env conf [x; i] in 
+        env#definition env ".elem" args (st, i, o, None)
+      | Length e -> 
+        let (st, i, o, Some v) = eval env conf e in 
+        env#definition env ".length" [v] (st, i, o, None)
+      | Binop(oper, left, right) ->
+        let (_, _, _, Some l) as conf' = eval env conf left in
+        let (st', i', o', Some r) = eval env conf' right in
+        (st', i', o', Some (Value.of_int (binop oper (Value.to_int l) (Value.to_int r))))
+      | Call (name, args) -> (
+        let v_args, conf' =
+          List.fold_left (
+            fun (acc, conf) e -> 
+              let (_, _, _, Some v) as conf' = eval env conf e in 
+              v::acc, conf'
+          ) ([], conf) args
+        in
+        env#definition env name (List.rev v_args) conf'  
+      )
     and eval_list env conf xs =
       let vs, (st, i, o, _) =
         List.fold_left
@@ -207,18 +230,37 @@
       in
       (st, i, o, List.rev vs)
          
->>>>>>> dcf275fd
+      let obinopList op_list = 
+        let obinop oper = (ostap ($(oper)), fun x y -> Binop (oper, x, y)) in 
+        List.map obinop op_list;;
+
     (* Expression parser. You can use the following terminals:
 
          IDENT   --- a non-empty identifier a-zA-Z[a-zA-Z0-9_]* as a string
          DECIMAL --- a decimal constant [0-9]+ as a string                                                                                                                  
     *)
     ostap (                                      
-<<<<<<< HEAD
-      parse: empty {failwith "Not yet implemented"}
-=======
-      parse: empty {failwith "Not implemented"}
->>>>>>> dcf275fd
+      parse: 
+        !(Util.expr
+          (fun x -> x)
+          [|
+            `Lefta, obinopList ["!!"];
+            `Lefta, obinopList ["&&"];
+            `Nona,  obinopList [">="; ">"; "<="; "<"; "=="; "!="];
+            `Lefta, obinopList ["+"; "-"];
+            `Lefta, obinopList ["*"; "/"; "%"]
+          |]
+          primary
+        );
+      primary: b:base is:(-"[" i:parse -"]" {`Elem i} | "." %"length" {`Len}) * {List.fold_left (fun x -> function `Elem i -> Elem (x, i) | `Len -> Length x) b is};
+      base:
+        n:DECIMAL {Const n}
+        | s:STRING {String (String.sub s 1 (String.length s - 2))}
+        | c:CHAR {Const (Char.code c)}
+        | "[" es:!(Util.list0)[parse] "]" {Array es}
+        | "`" t:IDENT args:(-"(" !(Util.list)[parse] -")")? {Sexp (t, match args with None -> [] | Some args -> args)}
+        | x:IDENT s: ("(" args: !(Util.list0)[parse] ")" {Call (x, args)} | empty {Var x}) {s}
+        | -"(" parse -")"
     )
     
   end
@@ -240,7 +282,9 @@
 
         (* Pattern parser *)                                 
         ostap (
-          parse: empty {failwith "Not implemented"}
+          parse: "_" {Wildcard}
+          | "`" t: IDENT ps: (-"(" !(Util.list)[parse] -")")? { Sexp (t, match ps with None -> [] | Some ps -> ps) }
+          | x: IDENT {Ident x}
         )
         
         let vars p =
@@ -255,20 +299,12 @@
     (* empty statement                  *) | Skip
     (* conditional                      *) | If     of Expr.t * t * t
     (* loop with a pre-condition        *) | While  of Expr.t * t
-<<<<<<< HEAD
-    (* loop with a post-condition       *) (* add yourself *)  with show
-                                                                    
-    (* The type of configuration: a state, an input stream, an output stream *)
-    type config = Expr.state * int list * int list 
-
-=======
-    (* loop with a post-condition       *) | Repeat of t * Expr.t
+    (* loop with a post-condition       *) | Repeat of Expr.t * t
     (* pattern-matching                 *) | Case   of Expr.t * (Pattern.t * t) list
     (* return statement                 *) | Return of Expr.t option
     (* call a procedure                 *) | Call   of string * Expr.t list 
     (* leave a scope                    *) | Leave  with show
-                                                                                   
->>>>>>> dcf275fd
+                                                        
     (* Statement evaluator
 
          val eval : env -> config -> t -> config
@@ -276,13 +312,6 @@
        Takes an environment, a configuration and a statement, and returns another configuration. The 
        environment is the same as for expressions
     *)
-<<<<<<< HEAD
-    let rec eval conf stmt = failwith "Not yet implemented"
-                               
-    (* Statement parser *)
-    ostap (
-      parse: empty {failwith "Not yet implemented"}
-=======
     let update st x v is =
       let rec update a v = function
       | []    -> v           
@@ -295,12 +324,77 @@
       in
       State.update x (match is with [] -> v | _ -> update (State.eval st x) v is) st
 
-    let rec eval env ((st, i, o, r) as conf) k stmt = failwith "Not implemented"
+    let rec eval env ((st, i, o, r) as conf) k stmt =
+        match stmt with
+        | Assign (x, ind, e) -> 
+          let (st, i, o, ind) = Expr.eval_list env conf ind in
+          let (st, i, o, Some v) = Expr.eval env (st, i, o, None) e in
+          eval env (update st x v ind, i, o, None) Skip k
+        | Seq (l_st, r_st) -> eval env conf (
+          match k with
+          | Skip -> r_st
+          | _ -> Seq(r_st, k)
+        ) l_st
+        | Skip -> 
+          (match k with
+          | Skip -> conf
+          | _ -> eval env conf Skip k)
+        | If (e, s1, s2) -> 
+          let (st', i', o', Some v) = Expr.eval env conf e in
+          eval env conf k (if Value.to_int v <> 0 then s1 else s2)
+        | While (e, s) -> eval env conf k (If (e, Seq (s, While (e, s)), Skip))
+        | Repeat (e,s) -> eval env conf k (Seq (s, If (e, Skip, Repeat (e, s))))
+        | Call (f, e)  -> eval env (Expr.eval env conf (Expr.Call (f, e))) Skip k
+        | Case (e, bs) ->
+          let (_, _, _, Some v) as conf' = Expr.eval env conf e in 
+          let rec branch ((st, i, o, _) as conf) = function
+          | [] -> failwith("No branch selected")
+          | (patt, body)::tl -> 
+            let rec match_patt patt v st =
+              let update x v = function
+              | None -> None
+              | Some s -> Some (State.bind x v s)
+              in
+              match patt, v with
+              | Pattern.Ident x, v -> update x v st
+              | Pattern.Wildcard, _ -> st
+              | Pattern.Sexp (t, ps), Value.Sexp (t', vs) when t = t' -> match_list ps vs st
+              | _ -> None
+            and match_list ps vs s =
+              match ps, vs with
+              | [], [] -> s
+              | p::ps, v::vs -> match_list ps vs (match_patt p v s)
+              | _ -> None
+            in
+            match match_patt patt v (Some State.undefined) with
+            | None -> branch conf tl
+            | Some st' -> eval env (State.push st st' (Pattern.vars patt), i, o, None) k (Seq (body, Leave))
+          in
+          branch conf' bs
+        | Leave -> eval env (State.drop st, i, o, r) Skip k
+        | Return e ->
+          (match e with
+          | None -> conf
+          | Some e -> Expr.eval env conf e);;
                                                         
     (* Statement parser *)
     ostap (
-      parse: empty {failwith "Not implemented"}
->>>>>>> dcf275fd
+      parse: seq | stmt;
+      stmt: assign | if_ | while_ | for_ | repeat_ | skip | call | return | case;
+      assign: x:IDENT index:(-"[" !(Expr.parse) -"]")* ":=" e:!(Expr.parse) { Assign (x, index, e) };
+      if_: "if" e:!(Expr.parse) "then" s:parse "fi" {If (e, s, Skip)} 
+         | "if" e:!(Expr.parse) "then" s1:parse else_elif:else_or_elif "fi" {If (e, s1, else_elif)};
+      else_or_elif: else_ | elif_;
+      else_: "else" s:parse {s};
+      elif_: "elif" e:!(Expr.parse) "then" s1:parse s2:else_or_elif {If (e, s1, s2)};
+      while_: "while" e:!(Expr.parse) "do" s:parse "od" {While (e, s)};
+      for_: "for" init:parse "," e:!(Expr.parse) "," s1:parse "do" s2:parse "od" {Seq (init, While (e, Seq(s2, s1)))};
+      repeat_: "repeat" s:parse "until" e:!(Expr.parse) {Repeat (e, s)};
+      skip: "skip" {Skip};
+      call: x:IDENT "(" args:!(Util.list0)[Expr.parse] ")" {Call (x, args)};
+      return: "return" e:!(Expr.parse)? {Return e};
+      seq: l_st:stmt -";" r_st:parse { Seq (l_st, r_st) };
+      case: "case" e:!(Expr.parse) "of" branches: !(Util.listBy)[ostap ("|")][ostap (!(Pattern.parse) -"->" parse)] "esac" {Case (e, branches)}
     )
       
   end
