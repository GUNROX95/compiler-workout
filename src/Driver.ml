open Ostap

let parse infile =
  let s = Util.read infile in
  Util.parse
    (object
       inherit Matcher.t s
       inherit Util.Lexers.decimal s
<<<<<<< HEAD
       inherit Util.Lexers.ident ["read"; "write"; "skip"; (* some other keywords *)] s
=======
       inherit Util.Lexers.string s
       inherit Util.Lexers.char   s
       inherit Util.Lexers.ident ["skip";
                                  "if"; "then"; "else"; "elif"; "fi";
                                  "while"; "do"; "od";
                                  "repeat"; "until";
                                  "for";
                                  "fun"; "local"; "return";
                                  "length";
                                  "case"; "of"; "esac"; "when"] s
>>>>>>> c3c83c76
       inherit Util.Lexers.skip [
	 Matcher.Skip.whitespaces " \t\n";
	 Matcher.Skip.lineComment "--";
	 Matcher.Skip.nestedComment "(*" "*)"
       ] s
     end
    )
    (ostap (!(Language.parse) -EOF))

let main =
  try
    let interpret  = Sys.argv.(1) = "-i"  in
    let stack      = Sys.argv.(1) = "-s"  in
    let to_compile = not (interpret || stack) in
    let infile     = Sys.argv.(if not to_compile then 2 else 1) in
    match parse infile with
    | `Ok prog ->
      if to_compile
      then            
        let basename = Filename.chop_suffix infile ".expr" in
        ignore @@ X86.build prog basename        
      else 
	let rec read acc =
	  try
	    let r = read_int () in
	    Printf.printf "> ";
	    read (acc @ [r]) 
          with End_of_file -> acc
	in
	let input = read [] in	
	let output = 
	  if interpret 
	  then Language.eval prog input 
	  else SM.run (SM.compile prog) input
	in
	List.iter (fun i -> Printf.printf "%d\n" i) output
    | `Fail er -> Printf.eprintf "Syntax error: %s\n" er
  with Invalid_argument _ ->
    Printf.printf "Usage: rc [-i | -s] <input file.expr>\n"<|MERGE_RESOLUTION|>--- conflicted
+++ resolved
@@ -6,9 +6,6 @@
     (object
        inherit Matcher.t s
        inherit Util.Lexers.decimal s
-<<<<<<< HEAD
-       inherit Util.Lexers.ident ["read"; "write"; "skip"; (* some other keywords *)] s
-=======
        inherit Util.Lexers.string s
        inherit Util.Lexers.char   s
        inherit Util.Lexers.ident ["skip";
@@ -19,7 +16,6 @@
                                   "fun"; "local"; "return";
                                   "length";
                                   "case"; "of"; "esac"; "when"] s
->>>>>>> c3c83c76
        inherit Util.Lexers.skip [
 	 Matcher.Skip.whitespaces " \t\n";
 	 Matcher.Skip.lineComment "--";
