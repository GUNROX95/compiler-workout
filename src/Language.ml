--- conflicted
+++ resolved
@@ -14,22 +14,26 @@
     (* State: global state, local state, scope variables *)
     type t = {g : string -> int; l : string -> int; scope : string list}
 
+    let fail x = failwith (Printf.sprintf "%s undefined" x)
+
     (* Empty state *)
-    let empty = failwith "Not implemented"
+    let empty = { g = fail; l = fail; scope = [] }
 
     (* Update: non-destructively "modifies" the state s by binding the variable x 
        to value v and returns the new state w.r.t. a scope
     *)
-    let update x v s = failwith "Not implemented"
+    let update x v s =
+      let update' f y = if x = y then v else f y in 
+      if List.mem x s.scope then { s with l = update' s.l } else { s with g = update' s.g }
                                 
     (* Evals a variable in a state w.r.t. a scope *)
-    let eval s x = failwith "Not implemented" 
+    let eval s x = (if List.mem x s.scope then s.l else s.g) x
 
     (* Creates a new scope, based on a given state *)
-    let enter st xs = failwith "Not implemented"
+    let enter st xs = { g = st.g; l = fail; scope = xs }
 
     (* Drops a scope *)
-    let leave st st' = failwith "Not implemented"
+    let leave st st' = { st with g = st'.g }
 
   end
     
@@ -60,11 +64,31 @@
        Takes a state and an expression, and returns the value of the expression in 
        the given state.
     *)                                                       
-<<<<<<< HEAD
-    let eval st expr = failwith "Not yet implemented"
-=======
-    let eval st expr = failwith "Not implemented"      
->>>>>>> 2645f143
+    let to_func op =
+      let bti   = function true -> 1 | _ -> 0 in
+      let itb b = b <> 0 in
+      let (|>) f g   = fun x y -> f (g x y) in
+      match op with
+      | "+"  -> (+)
+      | "-"  -> (-)
+      | "*"  -> ( * )
+      | "/"  -> (/)
+      | "%"  -> (mod)
+      | "<"  -> bti |> (< )
+      | "<=" -> bti |> (<=)
+      | ">"  -> bti |> (> )
+      | ">=" -> bti |> (>=)
+      | "==" -> bti |> (= )
+      | "!=" -> bti |> (<>)
+      | "&&" -> fun x y -> bti (itb x && itb y)
+      | "!!" -> fun x y -> bti (itb x || itb y)
+      | _    -> failwith (Printf.sprintf "Unknown binary operator %s" op)    
+    
+    let rec eval st expr =      
+      match expr with
+      | Const n -> n
+      | Var   x -> State.eval st x
+      | Binop (op, x, y) -> to_func op (eval st x) (eval st y)
 
     (* Expression parser. You can use the following terminals:
 
@@ -73,11 +97,26 @@
                                                                                                                   
     *)
     ostap (                                      
-<<<<<<< HEAD
-      parse: empty {failwith "Not yet implemented"}
-=======
-      parse: empty {failwith "Not implemented"}
->>>>>>> 2645f143
+      parse:
+        !(Ostap.Util.expr 
+          (fun x -> x)
+	  (Array.map (fun (a, s) -> a, 
+            List.map  (fun s -> ostap(- $(s)), (fun x y -> Binop (s, x, y))) s
+          ) 
+          [|                
+	    `Lefta, ["!!"];
+	    `Lefta, ["&&"];
+	    `Nona , ["=="; "!="; "<="; "<"; ">="; ">"];
+	    `Lefta, ["+" ; "-"];
+	    `Lefta, ["*" ; "/"; "%"];
+           |] 
+	  )
+         primary);
+      
+      primary:
+        n:DECIMAL {Const n}
+      | x:IDENT   {Var x}
+      | -"(" parse -")"
     )
     
   end
@@ -95,12 +134,8 @@
     (* empty statement                  *) | Skip
     (* conditional                      *) | If     of Expr.t * t * t
     (* loop with a pre-condition        *) | While  of Expr.t * t
-<<<<<<< HEAD
-    (* loop with a post-condition       *) (* add yourself *)  with show
-=======
-    (* loop with a post-condition       *) | Repeat of t * Expr.t
+    (* loop with a post-condition       *) | Repeat of Expr.t * t
     (* call a procedure                 *) | Call   of string * Expr.t list with show
->>>>>>> 2645f143
                                                                     
     (* The type of configuration: a state, an input stream, an output stream *)
     type config = State.t * int list * int list 
@@ -116,19 +151,47 @@
 
        which returns a list of formal parameters, local variables, and a body for given definition
     *)
-<<<<<<< HEAD
-    let rec eval conf stmt = failwith "Not yet implemented"
+    let rec eval env ((st, i, o) as conf) stmt =
+      match stmt with
+      | Read    x       -> (match i with z::i' -> (State.update x z st, i', o) | _ -> failwith "Unexpected end of input")
+      | Write   e       -> (st, i, o @ [Expr.eval st e])
+      | Assign (x, e)   -> (State.update x (Expr.eval st e) st, i, o)
+      | Seq    (s1, s2) -> eval env (eval env conf s1) s2
+      | Skip -> conf
+      | If (e, s1, s2) -> if Expr.eval st e != 0 then eval env conf s1 else eval env conf s2
+      | While  (e, s) -> if Expr.eval st e != 0 then eval env (eval env conf s) stmt else conf
+      | Repeat (e, s) -> 
+        let (st', i', o') as conf' = eval env conf s in
+        if Expr.eval st' e == 0 then eval env conf' stmt else conf'
+      | Call (f, e)  ->
+        let args, locals, body = env#definition f in
+        let rec zip = function
+        | x::xs, y::ys -> (x, y) :: zip (xs, ys)
+        | [], []       -> [] in
+        let assign_arg st1 (x, e) = State.update x (Expr.eval st e) st1 in
+        let withArgs = List.fold_left assign_arg (State.enter st @@ args @ locals) @@ zip (args, e) in
+        let st', i, o = eval env (withArgs, i, o) body in
+        State.leave st st', i, o
                                
     (* Statement parser *)
     ostap (
-      parse: empty {failwith "Not yet implemented"}
-=======
-    let eval env ((st, i, o) as conf) stmt = failwith "Not implemented"
-                                
-    (* Statement parser *)
-    ostap (
-      parse: empty {failwith "Not implemented"}
->>>>>>> 2645f143
+      parse:
+        s:stmt -";" ss:parse {Seq (s, ss)}
+      | stmt;
+      stmt:
+        "read" "(" x:IDENT ")"          {Read x}
+      | "write" "(" e:!(Expr.parse) ")" {Write e}
+      | x:IDENT ":=" e:!(Expr.parse)    {Assign (x, e)}
+      | "if" e:!(Expr.parse) "then" s:parse "fi" {If (e, s, Skip)}
+      | "if" e:!(Expr.parse) "then" s1:parse s2:else_or_elif "fi" {If (e, s1, s2)}
+      | "while" e:!(Expr.parse) "do" s:parse "od" {While (e, s)}
+      | "for" cond:parse "," e:!(Expr.parse) "," s1:parse "do" s2:parse "od" {Seq (cond, While (e, Seq(s2, s1)))}
+      | "repeat" s:parse "until" e:!(Expr.parse) {Repeat (e, s)}
+      | "skip" {Skip}
+      | x:IDENT "(" args:!(Util.list0)[Expr.parse] ")" {Call (x, args)}; 
+      else_or_elif: 
+        "else" s:parse {s}
+      | "elif" e:!(Expr.parse) "then" s1:parse s2:else_or_elif {If (e, s1, s2)}
     )
       
   end
@@ -141,7 +204,11 @@
     type t = string * (string list * string list * Stmt.t)
 
     ostap (
-      parse: empty {failwith "Not implemented"}
+      arg_: IDENT;
+      parse:
+        "fun" fun_name:IDENT "(" args: !(Util.list0 arg_) ")"
+        locals: (%"local" !(Util.list arg_))?
+        "{" body: !(Stmt.parse) "}" { (fun_name, (args, (match locals with None -> [] | Some l -> l), body))}
     )
 
   end
@@ -157,7 +224,17 @@
 
    Takes a program and its input stream, and returns the output stream
 *)
-let eval (defs, body) i = failwith "Not implemented"
+let eval (defs, body) i = 
+  let module DefMap = Map.Make (String) in
+  let defMap = List.fold_left (fun f ((name, _) as definitions) -> DefMap.add name definitions f) DefMap.empty defs in
+  let env = (object method definition name = snd (DefMap.find name defMap) end) in
+  let _, _, o = Stmt.eval env (State.empty, i, []) body in
+  o
                                    
 (* Top-level parser *)
-let parse = failwith "Not implemented"+let parse = 
+  ostap (
+    defs:!(Definition.parse) * body:!(Stmt.parse) {
+      (defs, body) 
+    }
+  )