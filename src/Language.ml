(* Opening a library for generic programming (https://github.com/dboulytchev/GT).
   The library provides "@type ..." syntax extension and plugins like show, etc.
*)
open GT

(* Opening a library for combinator-based syntax analysis *)
open Ostap
open Combinators
                         
(* States *)
module State =
  struct
                                                                
    (* State: global state, local state, scope variables *)
    type t = {g : string -> int; l : string -> int; scope : string list}

    (* Empty state *)
    let empty =
      let e x = failwith (Printf.sprintf "Undefined variable: %s" x) in
      {g = e; l = e; scope = []}

    (* Update: non-destructively "modifies" the state s by binding the variable x 
       to value v and returns the new state w.r.t. a scope
    *)
    let update x v s =
      let u x v s = fun y -> if x = y then v else s y in
      if List.mem x s.scope then {s with l = u x v s.l} else {s with g = u x v s.g}

    (* Evals a variable in a state w.r.t. a scope *)
    let eval s x = (if List.mem x s.scope then s.l else s.g) x

    (* Creates a new scope, based on a given state *)
    let enter st xs = {empty with g = st.g; scope = xs}

    (* Drops a scope *)
    let leave st st' = {st' with g = st.g}

  end
    
(* Simple expressions: syntax and semantics *)
module Expr =
  struct
    
    (* The type for expressions. Note, in regular OCaml there is no "@type..." 
       notation, it came from GT. 
    *)
    @type t =
    (* integer constant *) | Const of int
    (* variable         *) | Var   of string
    (* binary operator  *) | Binop of string * t * t
    (* function call    *) | Call  of string * t list with show

    (* Available binary operators:
        !!                   --- disjunction
        &&                   --- conjunction
        ==, !=, <=, <, >=, > --- comparisons
        +, -                 --- addition, subtraction
        *, /, %              --- multiplication, division, reminder
    *)

    (* The type of configuration: a state, an input stream, an output stream, an optional value *)
    type config = State.t * int list * int list * int option
                                                            
    (* Expression evaluator

          val eval : env -> config -> t -> config


       Takes an environment, a configuration and an expresion, and returns another configuration. The 
       environment supplies the following method

<<<<<<< HEAD
          val eval : state -> t -> int
 
       Takes a state and an expression, and returns the value of the expression in 
       the given state.
    *)                                                       
    let eval st expr = failwith "Not yet implemented"
=======
           method definition : env -> string -> int list -> config -> config
>>>>>>> 40f45c35

       which takes an environment (of the same type), a name of the function, a list of actual parameters and a configuration, 
       an returns resulting configuration
    *)                                                       
    let rec eval env ((st, i, o, r) as conf) expr = failwith "Not implemented"
         
    (* Expression parser. You can use the following terminals:

         IDENT   --- a non-empty identifier a-zA-Z[a-zA-Z0-9_]* as a string
         DECIMAL --- a decimal constant [0-9]+ as a string                                                                                                                  
    *)
    ostap (                                      
<<<<<<< HEAD
      parse: empty {failwith "Not yet implemented"}
=======
      parse: empty {failwith "Not implemented"}
>>>>>>> 40f45c35
    )
    
  end
                    
(* Simple statements: syntax and sematics *)
module Stmt =
  struct

    (* The type for statements *)
    @type t =
    (* read into the variable           *) | Read   of string
    (* write the value of an expression *) | Write  of Expr.t
    (* assignment                       *) | Assign of string * Expr.t
    (* composition                      *) | Seq    of t * t 
    (* empty statement                  *) | Skip
    (* conditional                      *) | If     of Expr.t * t * t
    (* loop with a pre-condition        *) | While  of Expr.t * t
<<<<<<< HEAD
    (* loop with a post-condition       *) (* add yourself *)  with show
=======
    (* loop with a post-condition       *) | Repeat of t * Expr.t
    (* return statement                 *) | Return of Expr.t option
    (* call a procedure                 *) | Call   of string * Expr.t list with show
>>>>>>> 40f45c35
                                                                    
    (* Statement evaluator

         val eval : env -> config -> t -> config

       Takes an environment, a configuration and a statement, and returns another configuration. The 
       environment is the same as for expressions
    *)
<<<<<<< HEAD
    let rec eval conf stmt = failwith "Not yet implemented"
                               
    (* Statement parser *)
    ostap (
      parse: empty {failwith "Not yet implemented"}
=======
    let rec eval env ((st, i, o, r) as conf) k stmt = failwith "Not implemnted"
         
    (* Statement parser *)
    ostap (
      parse: empty {failwith "Not implemented"}
>>>>>>> 40f45c35
    )
      
  end

(* Function and procedure definitions *)
module Definition =
  struct

    (* The type for a definition: name, argument list, local variables, body *)
    type t = string * (string list * string list * Stmt.t)

    ostap (     
      parse: empty {failwith "Not implemented"}
    )

  end
    
(* The top-level definitions *)

(* The top-level syntax category is a pair of definition list and statement (program body) *)
type t = Definition.t list * Stmt.t    

(* Top-level evaluator

     eval : t -> int list -> int list

   Takes a program and its input stream, and returns the output stream
*)
let eval (defs, body) i =
  let module M = Map.Make (String) in
  let m          = List.fold_left (fun m ((name, _) as def) -> M.add name def m) M.empty defs in  
  let _, _, o, _ =
    Stmt.eval
      (object
         method definition env f args (st, i, o, r) =                                                                      
           let xs, locs, s      =  snd @@ M.find f m in
           let st'              = List.fold_left (fun st (x, a) -> State.update x a st) (State.enter st (xs @ locs)) (List.combine xs args) in
           let st'', i', o', r' = Stmt.eval env (st', i, o, r) Stmt.Skip s in
           (State.leave st'' st, i', o', r')
       end)
      (State.empty, i, [], None)
      Stmt.Skip
      body
  in
  o

(* Top-level parser *)
let parse = ostap (!(Definition.parse)* !(Stmt.parse))<|MERGE_RESOLUTION|>--- conflicted
+++ resolved
@@ -68,22 +68,51 @@
 
        Takes an environment, a configuration and an expresion, and returns another configuration. The 
        environment supplies the following method
-
-<<<<<<< HEAD
-          val eval : state -> t -> int
- 
-       Takes a state and an expression, and returns the value of the expression in 
-       the given state.
-    *)                                                       
-    let eval st expr = failwith "Not yet implemented"
-=======
-           method definition : env -> string -> int list -> config -> config
->>>>>>> 40f45c35
+          method definition : env -> string -> int list -> config -> config
 
        which takes an environment (of the same type), a name of the function, a list of actual parameters and a configuration, 
        an returns resulting configuration
     *)                                                       
-    let rec eval env ((st, i, o, r) as conf) expr = failwith "Not implemented"
+    let to_func op =
+      let bti   = function true -> 1 | _ -> 0 in
+      let itb b = b <> 0 in
+      let (|>) f g   = fun x y -> f (g x y) in
+      match op with
+      | "+"  -> (+)
+      | "-"  -> (-)
+      | "*"  -> ( * )
+      | "/"  -> (/)
+      | "%"  -> (mod)
+      | "<"  -> bti |> (< )
+      | "<=" -> bti |> (<=)
+      | ">"  -> bti |> (> )
+      | ">=" -> bti |> (>=)
+      | "==" -> bti |> (= )
+      | "!=" -> bti |> (<>)
+      | "&&" -> fun x y -> bti (itb x && itb y)
+      | "!!" -> fun x y -> bti (itb x || itb y)
+      | _    -> failwith (Printf.sprintf "Unknown binary operator %s" op)    
+    
+    let rec eval env ((st, i, o, r) as conf) expr =      
+      match expr with
+      | Const n -> (st, i, o, Some n)
+      | Var   x -> 
+        let v = State.eval st x in
+        (st, i, o, Some v) 
+      | Binop (op, x, y) -> 
+        let (st', i', o', Some left) as conf' = eval env conf x in
+        let (st', i', o', Some right) = eval env conf' y in
+        let ret_val = to_func op left right in
+        (st', i', o', Some ret_val)
+      | Call (name, args) -> (
+        let v_args, conf' =
+          List.fold_left (
+            fun (acc, conf) e -> 
+              let (_, _, _, Some v) as conf' = eval env conf e in 
+              v::acc, conf'
+          ) ([], conf) args
+        in
+        env#definition env name (List.rev v_args) conf')
          
     (* Expression parser. You can use the following terminals:
 
@@ -91,11 +120,27 @@
          DECIMAL --- a decimal constant [0-9]+ as a string                                                                                                                  
     *)
     ostap (                                      
-<<<<<<< HEAD
-      parse: empty {failwith "Not yet implemented"}
-=======
-      parse: empty {failwith "Not implemented"}
->>>>>>> 40f45c35
+      parse:
+        !(Ostap.Util.expr 
+          (fun x -> x)
+	  (Array.map (fun (a, s) -> a, 
+            List.map  (fun s -> ostap(- $(s)), (fun x y -> Binop (s, x, y))) s
+          ) 
+          [|                
+	    `Lefta, ["!!"];
+	    `Lefta, ["&&"];
+	    `Nona , ["=="; "!="; "<="; "<"; ">="; ">"];
+	    `Lefta, ["+" ; "-"];
+	    `Lefta, ["*" ; "/"; "%"];
+           |] 
+	  )
+         primary);
+      
+      primary:
+        x:IDENT "(" args:!(Util.list0)[parse] ")" {Call (x, args)}
+      | var:IDENT   {Var var}
+      | n:DECIMAL {Const n}
+      | -"(" parse -")"
     )
     
   end
@@ -113,13 +158,9 @@
     (* empty statement                  *) | Skip
     (* conditional                      *) | If     of Expr.t * t * t
     (* loop with a pre-condition        *) | While  of Expr.t * t
-<<<<<<< HEAD
-    (* loop with a post-condition       *) (* add yourself *)  with show
-=======
-    (* loop with a post-condition       *) | Repeat of t * Expr.t
+    (* loop with a post-condition       *) | Repeat of Expr.t * t
     (* return statement                 *) | Return of Expr.t option
     (* call a procedure                 *) | Call   of string * Expr.t list with show
->>>>>>> 40f45c35
                                                                     
     (* Statement evaluator
 
@@ -128,19 +169,56 @@
        Takes an environment, a configuration and a statement, and returns another configuration. The 
        environment is the same as for expressions
     *)
-<<<<<<< HEAD
-    let rec eval conf stmt = failwith "Not yet implemented"
-                               
-    (* Statement parser *)
-    ostap (
-      parse: empty {failwith "Not yet implemented"}
-=======
-    let rec eval env ((st, i, o, r) as conf) k stmt = failwith "Not implemnted"
+    let rec eval env ((st, i, o, r) as conf) k stmt =
+      match stmt with
+      | Assign (x, e) -> 
+        let (st', i', o', Some v) = Expr.eval env conf e in
+        eval env (State.update x v st', i', o', r) Skip k
+      | Read x -> eval env (State.update x (List.hd i) st, List.tl i, o, r) Skip k
+      | Write e -> 
+        let (st', i', o', Some v) = Expr.eval env conf e in
+        eval env (st', i', o @ [v], r) Skip k
+      | Seq (left_st, right_st) -> eval env conf (
+        match k with
+        | Skip -> right_st
+        | _ -> Seq(right_st, k)
+      ) left_st
+      | Skip -> 
+        (match k with
+        | Skip -> conf
+        | _ -> eval env conf Skip k)
+      | If (e, s1, s2) -> 
+        let (st', i', o', Some v) = Expr.eval env conf e in
+        eval env conf k (if v <> 0 then s1 else s2)
+      | While (e, s) -> eval env conf k (If (e, Seq (s, While (e, s)), Skip))
+      | Repeat (e,s) -> eval env conf k (Seq (s, If (e, Skip, Repeat (e, s))))
+      | Call (f, e)  -> eval env (Expr.eval env conf (Expr.Call (f, e))) Skip k
+      | Return e ->
+        (match e with
+        | None -> conf
+| Some e -> Expr.eval env conf e);;
          
     (* Statement parser *)
     ostap (
-      parse: empty {failwith "Not implemented"}
->>>>>>> 40f45c35
+      parse:
+        s:stmt -";" ss:parse {Seq (s, ss)}
+      | stmt;
+      stmt:
+        %"read" "(" x:IDENT ")"          {Read x}
+      | %"write" "(" e:!(Expr.parse) ")" {Write e}
+      | x:IDENT ":=" e:!(Expr.parse)    {Assign (x, e)}
+      | %"if" e:!(Expr.parse) %"then" s:parse %"fi" {If (e, s, Skip)}
+      | %"if" e:!(Expr.parse) %"then" s1:parse s2:else_or_elif %"fi" {If (e, s1, s2)}
+      | %"while" e:!(Expr.parse) %"do" s:parse %"od" {While (e, s)}
+      | %"for" cond:parse "," e:!(Expr.parse) "," s1:parse %"do" s2:parse %"od" {Seq (cond, While (e, Seq(s2, s1)))}
+      | %"repeat" s:parse %"until" e:!(Expr.parse) {Repeat (e, s)}
+      | %"skip" {Skip}
+      | x:IDENT "(" args:!(Util.list0)[Expr.parse] ")" {Call (x, args)}
+      | %"return" e:!(Expr.parse)? {Return e};
+      else_or_elif: 
+        %"else" s:parse {s}
+      | %"elif" e:!(Expr.parse) %"then" s1:parse s2:else_or_elif {If (e, s1, s2)}
+      | "" {Skip}
     )
       
   end
@@ -152,8 +230,13 @@
     (* The type for a definition: name, argument list, local variables, body *)
     type t = string * (string list * string list * Stmt.t)
 
-    ostap (     
-      parse: empty {failwith "Not implemented"}
+    ostap (
+      arg  : IDENT;
+      parse: %"fun" name:IDENT "(" args:!(Util.list0 arg) ")"
+         locs:(%"local" !(Util.list arg))?
+        "{" body:!(Stmt.parse) "}" {
+        (name, (args, (match locs with None -> [] | Some l -> l), body))
+      }
     )
 
   end
